import { Capacitor } from "@capacitor/core";
import { registerPlugin } from "@capacitor/core";

/**
 * Peer information from Bluetooth mesh discovery
 * Maps to PeerInfo from Android PeerManager
 */
export interface Peer {
  peerID: string; // Maps to 'id' field
  nickname: string;
  lastSeen: number;
  isDirect: boolean; // Maps to 'isDirectConnection'
  nostrNpub: string; // Placeholder - not in native struct
  isConnected: boolean;
}

/**
 * Ecash message received via Bluetooth
 */
export interface EcashMessage {
  id: string;
  sender: string; // Nostr npub
  senderPeerID: string; // BLE peer ID
  timestamp: number;
  amount: number;
  unit: string;
  cashuToken: string;
  mint: string;
  memo: string;
  claimed: boolean;
  deliveryStatus: string;
}

/**
 * Options for sending ecash token
 */
export interface SendTokenOptions {
  token: string;
  amount: number;
  unit: string;
  mint: string;
  peerID?: string; // Optional - null for broadcast
  memo?: string;
  senderNpub: string;
}

/**
 * Bluetooth Ecash Plugin Interface
 *
 * Provides methods to send/receive ecash tokens over Bluetooth mesh network
 */
export interface BluetoothEcashPlugin {
  /**
   * Check if Bluetooth is enabled on the device
   */
  isBluetoothEnabled(): Promise<{ enabled: boolean }>;

  /**
   * Prompt user to enable Bluetooth (shows system dialog)
   */
  requestBluetoothEnable(): Promise<{ enabled?: boolean; requested?: boolean }>;

  /**
   * Start the Bluetooth mesh service
   * Begins advertising and scanning for nearby peers
   */
  startService(): Promise<void>;

  /**
   * Stop the Bluetooth mesh service
   */
  stopService(): Promise<void>;

  /**
   * Set the Bluetooth nickname (how you appear to nearby peers)
   * Requires service restart to take effect
   *
   * @param options Object containing nickname string (3-32 characters)
   */
  setNickname(options: { nickname: string }): Promise<{ nickname: string }>;

  /**
   * Get the current Bluetooth nickname
   */
  getNickname(): Promise<{ nickname: string }>;

  /**
   * Send ecash token to nearby peer(s)
   *
   * @param options Token details and optional target peer
   * @returns Message ID for tracking delivery
   */
  sendToken(options: SendTokenOptions): Promise<{ messageId: string }>;

  /**
   * Send plain text message to a specific peer
   * Used for favorite notifications and system messages
   *
   * @param options Peer ID and message content
   */
  sendTextMessage(options: { peerID: string; message: string }): Promise<void>;

  /**
   * Get list of currently available peers
   *
   * @returns Array of nearby peers
   */
  getAvailablePeers(): Promise<{ peers: Peer[] }>;

  /**
   * Get unclaimed tokens received via Bluetooth
   *
   * @returns Array of unclaimed ecash messages
   */
  getUnclaimedTokens(): Promise<{ tokens: EcashMessage[] }>;

  /**
   * Get offline favorites (favorites stored locally, not currently connected)
   *
   * @returns Array of offline favorite contacts
   */
  getOfflineFavorites?(): Promise<{ favorites: any[] }>;

  /**
   * Mark a token as claimed after redemption
   *
   * @param options Message ID of the token
   */
  markTokenClaimed(options: { messageId: string }): Promise<void>;

  /**
   * Request required Bluetooth permissions
   *
   * @returns Permission grant status
   */
  requestPermissions(): Promise<{ granted: boolean }>;

  /**
   * Add event listeners for Bluetooth events
   */
  addListener(
    eventName:
      | "ecashReceived"
      | "peerDiscovered"
      | "peerLost"
      | "tokenSent"
      | "tokenSendFailed"
      | "tokenDelivered"
      | "favoriteNotificationReceived"
      | "favoriteRequestReceived"
      | "favoriteAcceptedReceived",
    listenerFunc: (event: any) => void
  ): Promise<{ remove: () => void }>;

  // iOS specific methods
  getActivePeers?(): Promise<{ peers: Peer[] }>;
  openAppSettings?(): Promise<void>;
  startAlwaysOnMode?(): Promise<void>;
  stopAlwaysOnMode?(): Promise<void>;
  isAlwaysOnActive?(): Promise<{ active: boolean }>;
  requestBatteryOptimizationExemption?(): Promise<void>;
}

// Detect if we're running in the native iOS app with WebKit bridge
const isNativeIOS = Capacitor.getPlatform() === 'ios' && 
                    typeof window.webkit?.messageHandlers?.bluetoothBridge !== 'undefined';

console.log(
  "🔵 [BluetoothEcash] Platform:",
  Capacitor.getPlatform(),
  "Native iOS:", isNativeIOS
);

<<<<<<< HEAD
const BluetoothEcash = registerPlugin<BluetoothEcashPlugin>("BluetoothEcash", {
  web: () => ({
    // Web implementation (stub - Bluetooth not available in browser)
    startService: async () => {
      console.warn("Bluetooth mesh not available in web browser");
    },
    stopService: async () => {},
    setNickname: async () => ({ nickname: "" }),
    getNickname: async () => ({ nickname: "" }),
    isBluetoothEnabled: async () => ({ enabled: false }),
    requestBluetoothEnable: async () => ({ requested: false }),
    sendToken: async () => ({ messageId: "" }),
    sendTextMessage: async () => {},
    getAvailablePeers: async () => ({ peers: [] }),
    getUnclaimedTokens: async () => ({ tokens: [] }),
    getOfflineFavorites: async () => ({ favorites: [] }),
    markTokenClaimed: async () => {},
    requestPermissions: async () => ({ granted: false }),
    addListener: async () => ({ remove: () => {} }),
  }),
});
=======
// Native iOS WebKit bridge implementation
const nativeIOSBridge = {
  startService: async (): Promise<void> => {
    return new Promise((resolve, reject) => {
      const callbackId = Math.random().toString(36);
      
      const handleResponse = (event: CustomEvent) => {
        window.removeEventListener(`bluetooth_callback_${callbackId}`, handleResponse as EventListener);
        resolve();
      };
      
      window.addEventListener(`bluetooth_callback_${callbackId}`, handleResponse as EventListener, { once: true });
      
      window.webkit.messageHandlers.bluetoothBridge.postMessage({
        action: 'startBluetoothService',
        callbackId
      });
    });
  },

  stopService: async (): Promise<void> => {
    return new Promise((resolve, reject) => {
      const callbackId = Math.random().toString(36);
      
      const handleResponse = (event: CustomEvent) => {
        window.removeEventListener(`bluetooth_callback_${callbackId}`, handleResponse as EventListener);
        resolve();
      };
      
      window.addEventListener(`bluetooth_callback_${callbackId}`, handleResponse as EventListener, { once: true });
      
      window.webkit.messageHandlers.bluetoothBridge.postMessage({
        action: 'stopBluetoothService',
        callbackId
      });
    });
  },

  sendToken: async (options: SendTokenOptions): Promise<{ messageId: string }> => {
    return new Promise((resolve, reject) => {
      const callbackId = Math.random().toString(36);
      
      const handleResponse = (event: CustomEvent) => {
        window.removeEventListener(`bluetooth_callback_${callbackId}`, handleResponse as EventListener);
        resolve(event.detail);
      };
      
      window.addEventListener(`bluetooth_callback_${callbackId}`, handleResponse as EventListener, { once: true });
      
      window.webkit.messageHandlers.bluetoothBridge.postMessage({
        action: 'sendToken',
        callbackId,
        options
      });
    });
  },

  getAvailablePeers: async (): Promise<{ peers: Peer[] }> => {
    return new Promise((resolve, reject) => {
      const callbackId = Math.random().toString(36);
      
      const handleResponse = (event: CustomEvent) => {
        window.removeEventListener(`bluetooth_callback_${callbackId}`, handleResponse as EventListener);
        resolve(event.detail);
      };
      
      window.addEventListener(`bluetooth_callback_${callbackId}`, handleResponse as EventListener, { once: true });
      
      window.webkit.messageHandlers.bluetoothBridge.postMessage({
        action: 'getAvailablePeers',
        callbackId
      });
    });
  },

  getUnclaimedTokens: async (): Promise<{ tokens: EcashMessage[] }> => {
    return new Promise((resolve, reject) => {
      const callbackId = Math.random().toString(36);
      
      const handleResponse = (event: CustomEvent) => {
        window.removeEventListener(`bluetooth_callback_${callbackId}`, handleResponse as EventListener);
        resolve(event.detail);
      };
      
      window.addEventListener(`bluetooth_callback_${callbackId}`, handleResponse as EventListener, { once: true });
      
      window.webkit.messageHandlers.bluetoothBridge.postMessage({
        action: 'getUnclaimedTokens',
        callbackId
      });
    });
  },

  markTokenClaimed: async (options: { messageId: string }): Promise<void> => {
    return new Promise((resolve, reject) => {
      const callbackId = Math.random().toString(36);
      
      const handleResponse = (event: CustomEvent) => {
        window.removeEventListener(`bluetooth_callback_${callbackId}`, handleResponse as EventListener);
        resolve();
      };
      
      window.addEventListener(`bluetooth_callback_${callbackId}`, handleResponse as EventListener, { once: true });
      
      window.webkit.messageHandlers.bluetoothBridge.postMessage({
        action: 'markTokenClaimed',
        callbackId,
        messageId: options.messageId
      });
    });
  },

  setNickname: async (options: { nickname: string }): Promise<{ nickname: string }> => {
    return new Promise((resolve, reject) => {
      const callbackId = Math.random().toString(36);
      
      const handleResponse = (event: CustomEvent) => {
        window.removeEventListener(`bluetooth_callback_${callbackId}`, handleResponse as EventListener);
        resolve(event.detail);
      };
      
      window.addEventListener(`bluetooth_callback_${callbackId}`, handleResponse as EventListener, { once: true });
      
      window.webkit.messageHandlers.bluetoothBridge.postMessage({
        action: 'setNickname',
        callbackId,
        nickname: options.nickname
      });
    });
  },

  getNickname: async (): Promise<{ nickname: string }> => {
    return new Promise((resolve, reject) => {
      const callbackId = Math.random().toString(36);
      
      const handleResponse = (event: CustomEvent) => {
        window.removeEventListener(`bluetooth_callback_${callbackId}`, handleResponse as EventListener);
        resolve(event.detail);
      };
      
      window.addEventListener(`bluetooth_callback_${callbackId}`, handleResponse as EventListener, { once: true });
      
      window.webkit.messageHandlers.bluetoothBridge.postMessage({
        action: 'getNickname',
        callbackId
      });
    });
  },

  isBluetoothEnabled: async (): Promise<{ enabled: boolean }> => {
    return new Promise((resolve, reject) => {
      const callbackId = Math.random().toString(36);
      
      const handleResponse = (event: CustomEvent) => {
        window.removeEventListener(`bluetooth_callback_${callbackId}`, handleResponse as EventListener);
        resolve(event.detail);
      };
      
      window.addEventListener(`bluetooth_callback_${callbackId}`, handleResponse as EventListener, { once: true });
      
      window.webkit.messageHandlers.bluetoothBridge.postMessage({
        action: 'isBluetoothEnabled',
        callbackId
      });
    });
  },

  requestBluetoothEnable: async (): Promise<{ enabled?: boolean; requested?: boolean }> => {
    return new Promise((resolve, reject) => {
      const callbackId = Math.random().toString(36);
      
      const handleResponse = (event: CustomEvent) => {
        window.removeEventListener(`bluetooth_callback_${callbackId}`, handleResponse as EventListener);
        resolve(event.detail);
      };
      
      window.addEventListener(`bluetooth_callback_${callbackId}`, handleResponse as EventListener, { once: true });
      
      window.webkit.messageHandlers.bluetoothBridge.postMessage({
        action: 'requestBluetoothEnable',
        callbackId
      });
    });
  },

  requestPermissions: async (): Promise<{ granted: boolean }> => {
    return new Promise((resolve, reject) => {
      const callbackId = Math.random().toString(36);
      
      const handleResponse = (event: CustomEvent) => {
        window.removeEventListener(`bluetooth_callback_${callbackId}`, handleResponse as EventListener);
        resolve(event.detail);
      };
      
      window.addEventListener(`bluetooth_callback_${callbackId}`, handleResponse as EventListener, { once: true });
      
      window.webkit.messageHandlers.bluetoothBridge.postMessage({
        action: 'requestPermissions',
        callbackId
      });
    });
  },

  sendTextMessage: async (options: { peerID: string; message: string }): Promise<void> => {
    return new Promise((resolve, reject) => {
      const callbackId = Math.random().toString(36);
      
      const handleResponse = (event: CustomEvent) => {
        window.removeEventListener(`bluetooth_callback_${callbackId}`, handleResponse as EventListener);
        resolve();
      };
      
      window.addEventListener(`bluetooth_callback_${callbackId}`, handleResponse as EventListener, { once: true });
      
      window.webkit.messageHandlers.bluetoothBridge.postMessage({
        action: 'sendTextMessage',
        callbackId,
        peerID: options.peerID,
        message: options.message
      });
    });
  },

  addListener: async (eventName: string, listenerFunc: (event: any) => void): Promise<{ remove: () => void }> => {
    // Map event names to native iOS events
    const eventMap: { [key: string]: string } = {
      'ecashReceived': 'bluetooth_ecashReceived',
      'peerDiscovered': 'bluetooth_peerDiscovered',
      'peerLost': 'bluetooth_peerLost',
      'tokenSent': 'bluetooth_tokenSent',
      'tokenSendFailed': 'bluetooth_tokenSendFailed',
      'tokenDelivered': 'bluetooth_tokenDelivered',
      'favoriteNotificationReceived': 'bluetooth_favoriteNotificationReceived',
      'favoriteRequestReceived': 'bluetooth_favoriteRequestReceived',
      'favoriteAcceptedReceived': 'bluetooth_favoriteAcceptedReceived'
    };

    const nativeEventName = eventMap[eventName] || eventName;
    
    const wrappedListener = (event: CustomEvent) => {
      listenerFunc(event.detail);
    };

    window.addEventListener(nativeEventName, wrappedListener as EventListener);

    return {
      remove: () => {
        window.removeEventListener(nativeEventName, wrappedListener as EventListener);
      }
    };
  }
};

const BluetoothEcash = isNativeIOS 
  ? nativeIOSBridge
  : registerPlugin<BluetoothEcashPlugin>("BluetoothEcash", {
      web: () => ({
        // Web implementation (stub - Bluetooth not available in browser)
        startService: async () => {
          console.warn("Bluetooth mesh not available in web browser");
        },
        stopService: async () => {},
        setNickname: async () => ({ nickname: "" }),
        getNickname: async () => ({ nickname: "" }),
        isBluetoothEnabled: async () => ({ enabled: false }),
        requestBluetoothEnable: async () => ({ requested: false }),
        sendToken: async () => ({ messageId: "" }),
        sendTextMessage: async () => {},
        getAvailablePeers: async () => ({ peers: [] }),
        getUnclaimedTokens: async () => ({ tokens: [] }),
        markTokenClaimed: async () => {},
        requestPermissions: async () => ({ granted: false }),
        addListener: async () => ({ remove: () => {} }),
      }),
    });
>>>>>>> 1aa4902d

console.log("🔵 [BluetoothEcash] Plugin registered successfully");

export default BluetoothEcash;<|MERGE_RESOLUTION|>--- conflicted
+++ resolved
@@ -115,13 +115,6 @@
   getUnclaimedTokens(): Promise<{ tokens: EcashMessage[] }>;
 
   /**
-   * Get offline favorites (favorites stored locally, not currently connected)
-   *
-   * @returns Array of offline favorite contacts
-   */
-  getOfflineFavorites?(): Promise<{ favorites: any[] }>;
-
-  /**
    * Mark a token as claimed after redemption
    *
    * @param options Message ID of the token
@@ -171,29 +164,6 @@
   "Native iOS:", isNativeIOS
 );
 
-<<<<<<< HEAD
-const BluetoothEcash = registerPlugin<BluetoothEcashPlugin>("BluetoothEcash", {
-  web: () => ({
-    // Web implementation (stub - Bluetooth not available in browser)
-    startService: async () => {
-      console.warn("Bluetooth mesh not available in web browser");
-    },
-    stopService: async () => {},
-    setNickname: async () => ({ nickname: "" }),
-    getNickname: async () => ({ nickname: "" }),
-    isBluetoothEnabled: async () => ({ enabled: false }),
-    requestBluetoothEnable: async () => ({ requested: false }),
-    sendToken: async () => ({ messageId: "" }),
-    sendTextMessage: async () => {},
-    getAvailablePeers: async () => ({ peers: [] }),
-    getUnclaimedTokens: async () => ({ tokens: [] }),
-    getOfflineFavorites: async () => ({ favorites: [] }),
-    markTokenClaimed: async () => {},
-    requestPermissions: async () => ({ granted: false }),
-    addListener: async () => ({ remove: () => {} }),
-  }),
-});
-=======
 // Native iOS WebKit bridge implementation
 const nativeIOSBridge = {
   startService: async (): Promise<void> => {
@@ -469,7 +439,6 @@
         addListener: async () => ({ remove: () => {} }),
       }),
     });
->>>>>>> 1aa4902d
 
 console.log("🔵 [BluetoothEcash] Plugin registered successfully");
 
